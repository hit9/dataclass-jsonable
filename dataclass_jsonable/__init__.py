--- conflicted
+++ resolved
@@ -11,7 +11,7 @@
     JSONAble (nested)
 """
 import enum
-from dataclasses import dataclass, Field, MISSING
+from dataclasses import MISSING, Field, dataclass
 from datetime import datetime, timedelta
 from decimal import Decimal
 from enum import Enum
@@ -399,14 +399,10 @@
                 )
                 if default is not None:
                     # Gives a default value before decoding.
-<<<<<<< HEAD
-                    if callable(default_on_missing):
-                        v = default_on_missing(f)
+                    if callable(default):
+                        v = default(f)
                     else:
-                        v = default_on_missing
-=======
-                    v = default
->>>>>>> 03ef4ddb
+                        v = default
                 else:
                     # Just continue going if the value is missing.
                     # An error like "missing 1 required positional argument" will be raised if this field doesn't
